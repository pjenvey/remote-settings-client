//! # Remote Settings Client
//!
//! A library for fetching Remote Settings data.
//!
//! ## Example
//!
//! ```rust
//!   use remote_settings_client::{Client, RingVerifier};
//!   use viaduct::set_backend;
//!   use viaduct_reqwest::ReqwestBackend;
//!
//!   set_backend(&ReqwestBackend).unwrap();
//!
<<<<<<< HEAD
//!     let client = Client::builder()
//!       .bucket_name("main-preview")
//!       .collection_name("search-config")
//!       .verifier(Box::new(RingVerifier {}))
//!       .build();
=======
//!   let mut client = Client::builder()
//!     .bucket_name("main-preview")
//!     .collection_name("search-config")
//!     .build();
>>>>>>> 260705b7
//!
//!   match client.get() {
//!     Ok(records) => println!("{:?}", records),
//!     Err(error) => println!("Error fetching/verifying records: {:?}", error),
//!   };
//! ```
//!
//! See [`Client`] for more infos.
pub mod client;

pub use client::Client;
pub use client::Collection;
pub use client::SignatureError;
pub use client::Storage;
pub use client::StorageError;
pub use client::Verification;
pub use client::DEFAULT_BUCKET_NAME;
pub use client::DEFAULT_SERVER_URL;

#[cfg(feature = "ring_verifier")]
pub use crate::client::RingVerifier;

#[cfg(feature = "rc_crypto_verifier")]
pub use crate::client::RcCryptoVerifier;<|MERGE_RESOLUTION|>--- conflicted
+++ resolved
@@ -11,18 +11,11 @@
 //!
 //!   set_backend(&ReqwestBackend).unwrap();
 //!
-<<<<<<< HEAD
-//!     let client = Client::builder()
-//!       .bucket_name("main-preview")
-//!       .collection_name("search-config")
-//!       .verifier(Box::new(RingVerifier {}))
-//!       .build();
-=======
 //!   let mut client = Client::builder()
 //!     .bucket_name("main-preview")
 //!     .collection_name("search-config")
+//!     .verifier(Box::new(RingVerifier {}))
 //!     .build();
->>>>>>> 260705b7
 //!
 //!   match client.get() {
 //!     Ok(records) => println!("{:?}", records),
