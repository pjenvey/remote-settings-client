/* This Source Code Form is subject to the terms of the Mozilla Public
 * License, v. 2.0. If a copy of the MPL was not distributed with this
 * file, You can obtain one at http://mozilla.org/MPL/2.0/. */

mod kinto_http;
mod signatures;
mod storage;

use log::{debug, info};
use serde::{Deserialize, Serialize};
use std::collections::HashMap;

use kinto_http::{get_changeset, get_latest_change_timestamp, KintoError, KintoObject};
pub use signatures::{SignatureError, Verification};
pub use storage::{
    dummy_storage::DummyStorage, file_storage::FileStorage, memory_storage::MemoryStorage, Storage,
    StorageError,
};

#[cfg(feature = "ring_verifier")]
pub use crate::client::signatures::ring_verifier::RingVerifier;

#[cfg(feature = "rc_crypto_verifier")]
pub use crate::client::signatures::rc_crypto_verifier::RcCryptoVerifier;

use crate::client::signatures::dummy_verifier::DummyVerifier;

pub const DEFAULT_SERVER_URL: &str = "https://firefox.settings.services.mozilla.com/v1";
pub const DEFAULT_BUCKET_NAME: &str = "main";

#[derive(Debug, PartialEq)]
pub enum ClientError {
    VerificationError { name: String },
    StorageError { name: String },
    Error { name: String },
}

impl From<KintoError> for ClientError {
    fn from(err: KintoError) -> Self {
        match err {
            KintoError::ServerError { name } => ClientError::Error { name },
            KintoError::ClientError { name } => ClientError::Error { name },
        }
    }
}

impl From<serde_json::error::Error> for ClientError {
    fn from(err: serde_json::error::Error) -> Self {
        ClientError::StorageError {
            name: format!("Could not de/serialize data: {}", err.to_string()),
        }
    }
}

impl From<StorageError> for ClientError {
    fn from(err: StorageError) -> Self {
        match err {
            StorageError::ReadError { name } => ClientError::StorageError { name },
            StorageError::Error { name } => ClientError::StorageError { name },
        }
    }
}

impl From<SignatureError> for ClientError {
    fn from(err: SignatureError) -> Self {
        match err {
            SignatureError::CertificateError { name } => ClientError::VerificationError { name },
            SignatureError::VerificationError { name } => ClientError::VerificationError { name },
            SignatureError::InvalidSignature { name } => ClientError::VerificationError { name },
        }
    }
}

#[derive(Clone, Debug, Deserialize, PartialEq, Serialize)]
pub struct Record(serde_json::Value);

impl Record {
    pub fn new(value: serde_json::Value) -> Record {
        Record(value)
    }

    // Return the underlying [`serde_json::Value`].
    pub fn as_object(&self) -> &serde_json::Map<String, serde_json::Value> {
        // Record data is always an object.
        &self.0.as_object().unwrap()
    }

    // Return the record id.
    pub fn id(&self) -> &str {
        // `id` field is always present as a string.
        self.0["id"].as_str().unwrap()
    }

    // Return the record timestamp.
    pub fn last_modified(&self) -> u64 {
        // `last_modified` field is always present as a uint.
        self.0["last_modified"].as_u64().unwrap()
    }

    // Return true if the record is a tombstone.
    pub fn deleted(&self) -> bool {
        match self.get("deleted") {
            Some(v) => v.as_bool().unwrap_or(false),
            None => false,
        }
    }

    // Return a field value.
    pub fn get(&self, key: &str) -> Option<&serde_json::Value> {
        self.0.get(key)
    }
}

impl<I> std::ops::Index<I> for Record
where
    I: serde_json::value::Index,
{
    type Output = serde_json::Value;
    fn index(&self, index: I) -> &serde_json::Value {
        static NULL: serde_json::Value = serde_json::Value::Null;
        index.index_into(&self.0).unwrap_or(&NULL)
    }
}

/// Representation of a collection on the server
#[derive(Debug, PartialEq, Deserialize, Serialize, Clone)]
pub struct Collection {
    pub bid: String,
    pub cid: String,
    pub metadata: KintoObject,
    pub records: Vec<Record>,
    pub timestamp: u64,
}

pub struct ClientBuilder {
    server_url: String,
    bucket_name: String,
    collection_name: String,
    verifier: Box<dyn Verification>,
    storage: Box<dyn Storage>,
    sync_if_empty: bool,
    trust_local: bool,
}

impl Default for ClientBuilder {
    fn default() -> Self {
        Self::new()
    }
}

impl ClientBuilder {
    /// Constructs a new `ClientBuilder`.
    ///
    /// This is the same as `Client::builder()`.
    pub fn new() -> ClientBuilder {
        ClientBuilder {
            server_url: DEFAULT_SERVER_URL.to_owned(),
            bucket_name: DEFAULT_BUCKET_NAME.to_owned(),
            collection_name: "".to_owned(),
            verifier: Box::new(DummyVerifier {}),
            storage: Box::new(DummyStorage {}),
            sync_if_empty: true,
            trust_local: true,
        }
    }

    /// Add custom server url to Client
    pub fn server_url(mut self, server_url: &str) -> ClientBuilder {
        self.server_url = server_url.to_owned();
        self
    }

    /// Add custom bucket name to Client
    pub fn bucket_name(mut self, bucket_name: &str) -> ClientBuilder {
        self.bucket_name = bucket_name.to_owned();
        self
    }

    /// Add custom collection name to Client
    pub fn collection_name(mut self, collection_name: &str) -> ClientBuilder {
        self.collection_name = collection_name.to_owned();
        self
    }

    /// Add custom signature verifier to Client
    pub fn verifier(mut self, verifier: Box<dyn Verification>) -> ClientBuilder {
        self.verifier = verifier;
        self
    }

    /// Add custom storage implementation to Client
    pub fn storage(mut self, storage: Box<dyn Storage>) -> ClientBuilder {
        self.storage = storage;
        self
    }

    /// Should [`get()`] synchronize when local DB is empty (*default*: `true`)
    pub fn sync_if_empty(mut self, sync_if_empty: bool) -> ClientBuilder {
        self.sync_if_empty = sync_if_empty;
        self
    }

    /// Should [`get()`] verify signature of local DB (*default*: `true`)
    pub fn trust_local(mut self, trust_local: bool) -> ClientBuilder {
        self.trust_local = trust_local;
        self
    }

    /// Build Client from ClientBuilder
    pub fn build(self) -> Client {
        Client {
            server_url: self.server_url,
            bucket_name: self.bucket_name,
            collection_name: self.collection_name,
            verifier: self.verifier,
            storage: self.storage,
            sync_if_empty: self.sync_if_empty,
            trust_local: self.trust_local,
        }
    }
}

/// Client to fetch Remote Settings data.
///
/// # Examples
/// Create a `Client` for the `cid` collection on the production server:
/// ```rust
/// # use remote_settings_client::Client;
/// # fn main() {
/// let client = Client::builder()
///   .collection_name("cid")
///   .build();
/// # }
/// ```
/// Or for a specific server or bucket:
/// ```rust
/// # use remote_settings_client::Client;
/// # fn main() {
/// let client = Client::builder()
///   .server_url("https://settings.stage.mozaws.net/v1")
///   .bucket_name("main-preview")
///   .collection_name("cid")
///   .build();
/// # }
/// ```
///
/// ## Signature verification
///
/// When no verifier is explicitly specified, a dummy verifier is used.
///
/// ### `ring`
///
/// With the `ring_verifier` feature, a signature verifier leveraging the [`ring` crate](https://crates.io/crates/ring).
/// ```rust
/// # use remote_settings_client::Client;
/// use remote_settings_client::RingVerifier;
///
/// # fn main() {
/// let client = Client::builder()
///   .collection_name("cid")
///   .verifier(Box::new(RingVerifier {}))
///   .build();
/// # }
/// ```
///
/// ### `rc_crypto`
///
/// With the `rc_crypto` feature, a signature verifier leveraging the [`rc_crypto` crate](https://github.com/mozilla/application-services/tree/v73.0.1/components/support/rc_crypto).
/// ```rust
/// # use remote_settings_client::Client;
/// use remote_settings_client::RcCryptoVerifier;
///
/// # fn main() {
/// let client = Client::builder()
///   .collection_name("cid")
///   .verifier(Box::new(RcCryptoVerifier {}))
///   .build();
/// # }
/// ```
/// In order to use it, the NSS library must be available.
/// ```text
/// export NSS_DIR=/path/to/nss
/// export NSS_STATIC=1
///
/// cargo build --features=rc_crypto_verifier
/// ```
/// See [detailed NSS installation instructions](https://github.com/mozilla-services/remote-settings-client/blob/747e881/.circleci/config.yml#L25-L46).
///
/// ### Custom
/// See [`Verification`] for implementing a custom signature verifier.
///
pub struct Client {
    server_url: String,
    bucket_name: String,
    collection_name: String,
    // Box<dyn Trait> is necessary since implementation of [`Verification`] can be of any size unknown at compile time
    verifier: Box<dyn Verification>,
    storage: Box<dyn Storage>,
    sync_if_empty: bool,
    trust_local: bool,
}

impl Default for Client {
    fn default() -> Self {
        Client::builder().build()
    }
}

impl Client {
    /// Creates a `ClientBuilder` to configure a `Client`.
    pub fn builder() -> ClientBuilder {
        ClientBuilder::new()
    }

<<<<<<< HEAD
    pub fn _storage_key(&self) -> String {
        format!("{}/{}:collection", self.bucket_name, self.collection_name)
=======
    fn _fetch_records_and_verify(
        &mut self,
        remote_timestamp: u64,
    ) -> Result<Collection, ClientError> {
        let changeset_response = get_changeset(
            &self.server_url,
            &self.bucket_name,
            &self.collection_name,
            Some(remote_timestamp),
        )?;

        let records = changeset_response
            .changes
            .iter()
            .map(|v| Record::new(v.to_owned()))
            .collect();

        let collection = Collection {
            bid: self.bucket_name.to_owned(),
            cid: self.collection_name.to_owned(),
            metadata: changeset_response.metadata,
            records,
            timestamp: changeset_response.timestamp,
        };

        self.verifier.verify(&collection)?;

        Ok(collection)
>>>>>>> 0ffb0c58
    }

    /// Return the records stored locally.
    ///
    /// # Examples
    /// ```rust
    /// # use remote_settings_client::Client;
    /// # use viaduct::set_backend;
    /// # pub use viaduct_reqwest::ReqwestBackend;
    /// # fn main() {
    /// # set_backend(&ReqwestBackend).unwrap();
    /// # let mut client = Client::builder().collection_name("url-classifier-skip-urls").build();
    /// match client.get() {
    ///   Ok(records) => println!("{:?}", records),
    ///   Err(error) => println!("Error fetching/verifying records: {:?}", error)
    /// };
    /// # }
    /// ```
    ///
    /// # Behaviour
    /// * Return local data by default;
    /// * If local data is empty or malformed, and if `sync_if_empty` is `true` (*default*),
    ///   then synchronize the local data with the server and return records, otherwise
    ///   return an empty list.
    ///
    /// Note: with the [`DummyStorage`], any call to `.get()` will trigger a synchronization.
    ///
    /// Note: with `sync_if_empty` as `false`, if `.sync()` is never called then `.get()` will
    /// always return an empty list.
    ///
    /// # Errors
    /// If an error occurs while fetching or verifying records, a [`ClientError`] is returned.
<<<<<<< HEAD
    pub fn get(&mut self) -> Result<Vec<KintoObject>, ClientError> {
        let storage_key = self._storage_key();

=======
    pub fn get(&mut self) -> Result<Vec<Record>, ClientError> {
        let storage_key = format!("{}/{}:collection", self.bucket_name, self.collection_name);
>>>>>>> 0ffb0c58
        debug!("Retrieve from storage with key={:?}", storage_key);
        let stored_bytes: Vec<u8> = self
            .storage
            .retrieve(&storage_key)
            .unwrap_or(None)
            .unwrap_or_else(Vec::new);
        let stored: Option<Collection> = serde_json::from_slice(&stored_bytes).unwrap_or(None);

        match stored {
            Some(collection) => {
                if !self.trust_local {
                    debug!("Verify signature of local data.");
                    self.verifier.verify(&collection)?;
                }

                Ok(collection.records)
            }
            None => {
                if self.sync_if_empty {
                    debug!("Synchronize data, without knowning which timestamp to expect.");
                    let collection = self.sync(None)?;
                    return Ok(collection.records);
                }
                // TODO: this empty list should be «qualified». Is it empty because never synced
                // or empty on the server too. (see Normandy suitabilities).
                debug!("Local data is empty or malformed.");
                Ok(Vec::new())
            }
        }
    }

    /// Synchronize the local storage with the content of the server for this collection.
    ///
    /// # Behaviour
    /// * If stored data is up-to-date and signature of local data valid, then return local content;
    /// * Otherwise fetch content from server, merge with local content, verify signature, and return records;
    ///
    /// # Errors
    /// If an error occurs while fetching or verifying records, a [`ClientError`] is returned.
    pub fn sync<T>(&mut self, expected: T) -> Result<Collection, ClientError>
    where
        T: Into<Option<u64>>,
    {
        let storage_key = self._storage_key();

        debug!("Retrieve from storage with key={:?}", storage_key);
        let stored_bytes: Vec<u8> = self
            .storage
            .retrieve(&storage_key)
            .unwrap_or(None)
            .unwrap_or_else(Vec::new);
        let stored: Option<Collection> = serde_json::from_slice(&stored_bytes).unwrap_or(None);

        let remote_timestamp = match expected.into() {
            Some(v) => v,
            None => {
                debug!("Obtain current timestamp.");
                get_latest_change_timestamp(
                    &self.server_url,
                    &self.bucket_name,
                    &self.collection_name,
                )?
            }
        };

        if let Some(ref collection) = stored {
            let up_to_date = collection.timestamp == remote_timestamp;
            if up_to_date && self.verifier.verify(&collection).is_ok() {
                debug!("Local data is up-to-date and valid.");
                return Ok(stored.unwrap());
            }
        }

        info!("Local data is empty, outdated, or has been tampered. Fetch from server.");
        let (local_records, local_timestamp) = match stored {
            Some(c) => (c.records, Some(c.timestamp)),
            None => (Vec::new(), None),
        };

        let changeset = get_changeset(
            &self.server_url,
            &self.bucket_name,
            &self.collection_name,
            Some(remote_timestamp),
            local_timestamp,
        )?;

        debug!(
            "Apply {} changes to {} local records",
            changeset.changes.len(),
            local_records.len()
        );
        let merged = merge_changes(local_records, changeset.changes);

        let collection = Collection {
            bid: self.bucket_name.clone(),
            cid: self.collection_name.clone(),
            metadata: changeset.metadata,
            records: merged,
            timestamp: changeset.timestamp,
        };

        debug!("Verify signature after merge of changes with previous local data.");
        self.verifier.verify(&collection)?;

        debug!("Store collection with key={:?}", storage_key);
        let collection_bytes: Vec<u8> = serde_json::to_string(&collection)?.into();
        self.storage.store(&storage_key, collection_bytes)?;

        Ok(collection)
    }
}

fn merge_changes(
    local_records: Vec<KintoObject>,
    remote_changes: Vec<KintoObject>,
) -> Vec<KintoObject> {
    // Merge changes by record id and delete tombstones.
    let mut local_by_id: HashMap<String, KintoObject> = local_records
        .into_iter()
        .map(|record| (record["id"].to_string(), record))
        .collect();
    for change in remote_changes.into_iter().rev() {
        let id = change["id"].to_string();
        if change
            .get("deleted")
            .map(|v| v.as_bool())
            .flatten()
            .unwrap_or(false)
        {
            local_by_id.remove(&id);
        } else {
            local_by_id.insert(id, change);
        }
    }

    local_by_id
        .values()
        .map(|v| v.to_owned())
        .collect::<Vec<KintoObject>>()
}

#[cfg(test)]
mod tests {
    use super::signatures::{SignatureError, Verification};
<<<<<<< HEAD
    use super::{Client, ClientError, Collection, DummyStorage, MemoryStorage};
=======
    use super::{Client, ClientError, Collection, Record};
>>>>>>> 0ffb0c58
    use env_logger;
    use httpmock::Method::GET;
    use httpmock::{Mock, MockServer};
    use serde_json::json;
    use viaduct::set_backend;
    use viaduct_reqwest::ReqwestBackend;

    #[cfg(feature = "ring_verifier")]
    pub use crate::client::signatures::ring_verifier::RingVerifier;

    struct VerifierWithNoError {}
    struct VerifierWithInvalidSignatureError {}

    impl Verification for VerifierWithNoError {
        fn verify(&self, _collection: &Collection) -> Result<(), SignatureError> {
            Ok(())
        }
    }

    impl Verification for VerifierWithInvalidSignatureError {
        fn verify(&self, _collection: &Collection) -> Result<(), SignatureError> {
            return Err(SignatureError::InvalidSignature {
                name: "invalid signature error from tests".to_owned(),
            });
        }
    }

    fn init() {
        let _ = env_logger::builder().is_test(true).try_init();
        let _ = set_backend(&ReqwestBackend);
    }

<<<<<<< HEAD
    fn mock_json() -> Mock {
        Mock::new()
=======
    fn test_get(
        mock_server: &MockServer,
        mut client: Client,
        latest_change_response: &str,
        records_response: &str,
        expected_result: Result<Vec<Record>, ClientError>,
    ) {
        let mut get_latest_change_mock = Mock::new()
>>>>>>> 0ffb0c58
            .expect_method(GET)
            .return_status(200)
            .return_header("Content-Type", "application/json")
    }

    #[test]
    fn test_get_empty_storage() {
        init();
        let mock_server = MockServer::start();

        let mut client = Client::builder()
            .server_url(&mock_server.url(""))
            .collection_name("url-classifier-skip-urls")
            .sync_if_empty(false)
            .build();

        assert_eq!(client.get().unwrap().len(), 0);
    }

    #[test]
    fn test_get_bad_stored_data() {
        init();
        let mock_server = MockServer::start();

        let mut client = Client::builder()
            .server_url(&mock_server.url(""))
            .collection_name("cfr")
            .sync_if_empty(false)
            .build();

        client.storage.store("main/cfr", b"abc".to_vec()).unwrap();

        assert_eq!(client.get().unwrap().len(), 0);
    }

    #[test]
    fn test_get_bad_stored_data_if_untrusted() {
        init();
        let mock_server = MockServer::start();

        let mut client = Client::builder()
            .server_url(&mock_server.url(""))
            .collection_name("search-config")
            .storage(Box::new(MemoryStorage::new()))
            .verifier(Box::new(VerifierWithInvalidSignatureError {}))
            .sync_if_empty(false)
            .trust_local(false)
            .build();

        let collection = Collection {
            bid: "main".to_owned(),
            cid: "search-config".to_owned(),
            metadata: json!({}),
            records: vec![json!({})],
            timestamp: 42,
        };
        let collection_bytes: Vec<u8> = serde_json::to_string(&collection).unwrap().into();
        client
            .storage
            .store("main/search-config:collection", collection_bytes)
            .unwrap();

        let err = client.get().unwrap_err();
        assert_eq!(
            err,
            ClientError::VerificationError {
                name: "invalid signature error from tests".to_owned()
            }
        );
    }

    #[test]
    fn test_get_with_empty_records_list() {
        init();

        let mock_server = MockServer::start();
        let mut get_changeset_mock = mock_json()
            .expect_path("/buckets/main/collections/regions/changeset")
            .expect_query_param("_expected", "42")
            .return_body(
                r#"{
                    "metadata": {},
                    "changes": [],
                    "timestamp": 0
                }"#,
            )
            .create_on(&mock_server);

        let mut client = Client::builder()
            .server_url(&mock_server.url(""))
            .collection_name("regions")
            .storage(Box::new(MemoryStorage::new()))
            .verifier(Box::new(VerifierWithNoError {}))
            .build();

        client.sync(42).unwrap();

        assert_eq!(client.get().unwrap().len(), 0);

        assert_eq!(1, get_changeset_mock.times_called());
        get_changeset_mock.delete();
    }

    #[test]
    fn test_get_return_previously_synced_records() {
        init();

        let mock_server = MockServer::start();
        let mut get_changeset_mock = mock_json()
            .expect_path("/buckets/main/collections/blocklist/changeset")
            .expect_query_param("_expected", "123")
            .return_body(
                r#"{
                    "metadata": {},
                    "changes": [{
                        "id": "record-1",
                        "last_modified": 123,
                        "foo": "bar"
                    }],
                    "timestamp": 123
                }"#,
            )
            .create_on(&mock_server);

        let mut client = Client::builder()
            .server_url(&mock_server.url(""))
            .collection_name("blocklist")
            .storage(Box::new(MemoryStorage::new()))
            .verifier(Box::new(VerifierWithNoError {}))
            .build();

        client.sync(123).unwrap();

        let records = client.get().unwrap();

        assert_eq!(records.len(), 1);
        assert_eq!(records[0]["foo"].as_str().unwrap(), "bar");

        assert_eq!(1, get_changeset_mock.times_called());
        get_changeset_mock.delete();
    }

    #[test]
    fn test_get_works_with_dummy_storage() {
        init();

        let mock_server = MockServer::start();
        let mut get_latest_change_mock = mock_json()
            .expect_path("/buckets/monitor/collections/changes/changeset")
            .expect_query_param("_expected", "0")
            .return_body(
                r#"{
                    "metadata": {},
                    "changes": [{
                        "id": "not-read",
                        "last_modified": 555,
                        "bucket": "main",
                        "collection": "top-sites"
                    }],
                    "timestamp": 555
                }"#,
            )
            .create_on(&mock_server);

        let mut get_changeset_mock = mock_json()
            .expect_path("/buckets/main/collections/top-sites/changeset")
            .expect_query_param("_expected", "555")
            .return_body(
                r#"{
                    "metadata": {},
                    "changes": [{
                        "id": "record-1",
                        "last_modified": 555,
                        "foo": "bar"
                    }],
                    "timestamp": 555
                }"#,
            )
            .create_on(&mock_server);

        let mut client = Client::builder()
            .server_url(&mock_server.url(""))
            .collection_name("top-sites")
            .storage(Box::new(DummyStorage {}))
            .verifier(Box::new(VerifierWithNoError {}))
            .build();

        let records = client.get().unwrap();
        assert_eq!(records.len(), 1);
        assert_eq!(records[0]["foo"].as_str().unwrap(), "bar");

        assert_eq!(1, get_changeset_mock.times_called());
        get_changeset_mock.delete();
        assert_eq!(1, get_latest_change_mock.times_called());
        get_latest_change_mock.delete();
    }

    #[test]
    fn test_sync_pulls_current_timestamp_from_changes_endpoint_if_none() {
        init();

        let mock_server = MockServer::start();
        let mut get_latest_change_mock = mock_json()
            .expect_path("/buckets/monitor/collections/changes/changeset")
            .return_body(
                r#"{
                    "metadata": {},
                    "changes": [{
                        "id": "not-read",
                        "last_modified": 123,
                        "bucket": "main",
                        "collection": "fxmonitor"
                    }],
                    "timestamp": 42
                }"#,
            )
            .create_on(&mock_server);

        let mut get_changeset_mock = mock_json()
            .expect_path("/buckets/main/collections/fxmonitor/changeset")
            .expect_query_param("_expected", "123")
            .return_body(
                r#"{
                    "metadata": {},
                    "changes": [{
                        "id": "record-1",
                        "last_modified": 555,
                        "foo": "bar"
                    }],
                    "timestamp": 555
                }"#,
            )
            .create_on(&mock_server);

        let mut client = Client::builder()
            .server_url(&mock_server.url(""))
            .collection_name("fxmonitor")
            .verifier(Box::new(VerifierWithNoError {}))
            .build();

        client.sync(None).unwrap();

        assert_eq!(1, get_changeset_mock.times_called());
        assert_eq!(1, get_latest_change_mock.times_called());
        get_changeset_mock.delete();
        get_latest_change_mock.delete();
    }

    #[test]
    fn test_sync_uses_specified_expected_parameter() {
        init();

        let mock_server = MockServer::start();
        let mut get_changeset_mock = mock_json()
            .expect_path("/buckets/main/collections/pioneers/changeset")
            .expect_query_param("_expected", "13")
            .return_body(
                r#"{
                    "metadata": {},
                    "changes": [{
                        "id": "record-1",
                        "last_modified": 13,
                        "foo": "bar"
                    }],
                    "timestamp": 13
                }"#,
            )
            .create_on(&mock_server);

        let mut client = Client::builder()
            .server_url(&mock_server.url(""))
            .collection_name("pioneers")
            .verifier(Box::new(VerifierWithNoError {}))
            .build();

        client.sync(13).unwrap();

        assert_eq!(1, get_changeset_mock.times_called());
        get_changeset_mock.delete();
    }

    #[test]
    fn test_sync_fails_with_unknown_collection() {
        init();

        let mock_server = MockServer::start();
        let mut get_latest_change_mock = mock_json()
            .expect_path("/buckets/monitor/collections/changes/changeset")
            .return_body(
                r#"{
                    "metadata": {},
                    "changes": [{
                        "id": "not-read",
                        "last_modified": 123,
                        "bucket": "main",
                        "collection": "fxmonitor"
                    }],
                    "timestamp": 42
                }"#,
            )
            .create_on(&mock_server);

        let mut client = Client::builder()
            .server_url(&mock_server.url(""))
            .collection_name("url-classifier-skip-urls")
            .build();

        let err = client.sync(None).unwrap_err();
        assert_eq!(
            err,
            ClientError::Error {
                name: format!(
                    "Unknown collection {}/{}",
                    "main", "url-classifier-skip-urls"
                ),
            }
        );

        assert_eq!(1, get_latest_change_mock.times_called());
        get_latest_change_mock.delete();
    }

    #[test]
    #[cfg(feature = "ring_verifier")]
    fn test_sync_uses_x5u_from_metadata_to_verify_signatures() {
        init();

        let mock_server = MockServer::start();
        let mut get_changeset_mock = mock_json()
            .expect_path("/buckets/main/collections/onecrl/changeset")
            .expect_query_param("_expected", "42")
            .return_body(
                r#"{
                    "metadata": {
                        "missing": "x5u"
                    },
                    "changes": [{
                        "id": "record-1",
                        "last_modified": 13,
                        "foo": "bar"
                    }],
                    "timestamp": 13
                }"#,
            )
            .create_on(&mock_server);

        let mut client = Client::builder()
            .server_url(&mock_server.url(""))
            .collection_name("onecrl")
            .verifier(Box::new(RingVerifier {}))
            .build();

        let err = client.sync(42).unwrap_err();

<<<<<<< HEAD
        assert_eq!(
            err,
            ClientError::VerificationError {
                name: "x5u field not present in signature".to_owned()
            }
=======
        test_get(
            &mock_server,
            Client::builder()
                .server_url(&mock_server_address)
                .collection_name("url-classifier-skip-urls")
                .verifier(Box::new(VerifierWithNoError {}))
                .build(),
            valid_latest_change_response,
            r#"{
                "metadata": {
                    "data": "test"
                },
                "changes": [{
                    "id": 1,
                    "last_modified": 100
                }],
                "timestamp": 0
            }"#,
            Ok(vec![Record(json!({
                "id": 1,
                "last_modified": 100
            }))]),
>>>>>>> 0ffb0c58
        );

        assert_eq!(1, get_changeset_mock.times_called());
        get_changeset_mock.delete();
    }
    #[test]
    fn test_sync_wraps_signature_errors() {
        init();

        let mock_server = MockServer::start();
        let mut get_changeset_mock = mock_json()
            .expect_path("/buckets/main/collections/password-recipes/changeset")
            .expect_query_param("_expected", "42")
            .return_body(
                r#"{
                    "metadata": {},
                    "changes": [{
                        "id": "record-1",
                        "last_modified": 13,
                        "foo": "bar"
                    }],
                    "timestamp": 13
                }"#,
            )
            .create_on(&mock_server);

        let mut client = Client::builder()
            .server_url(&mock_server.url(""))
            .collection_name("password-recipes")
            .verifier(Box::new(VerifierWithInvalidSignatureError {}))
            .build();

        let err = client.sync(42).unwrap_err();
        assert_eq!(
            err,
            ClientError::VerificationError {
                name: "invalid signature error from tests".to_owned()
            }
        );

        assert_eq!(1, get_changeset_mock.times_called());
        get_changeset_mock.delete();
    }

    #[test]
    fn test_sync_returns_collection_with_merged_changes() {
        init();

        let mock_server = MockServer::start();
        let mut get_changeset_mock_1 = mock_json()
            .expect_path("/buckets/main/collections/onecrl/changeset")
            .expect_query_param("_expected", "15")
            .return_body(
                r#"{
                    "metadata": {},
                    "changes": [{
                        "id": "record-1",
                        "last_modified": 15
                    }, {
                        "id": "record-2",
                        "last_modified": 14,
                        "field": "before"
                    }, {
                        "id": "record-3",
                        "last_modified": 13
                    }],
                    "timestamp": 15
                }"#,
            )
            .create_on(&mock_server);

        let mut client = Client::builder()
            .server_url(&mock_server.url(""))
            .collection_name("onecrl")
            .storage(Box::new(MemoryStorage::new()))
            .verifier(Box::new(VerifierWithNoError {}))
            .build();

        let res = client.sync(15).unwrap();
        assert_eq!(res.records.len(), 3);

        assert_eq!(1, get_changeset_mock_1.times_called());
        get_changeset_mock_1.delete();

        let mut get_changeset_mock_2 = mock_json()
            .expect_path("/buckets/main/collections/onecrl/changeset")
            .expect_query_param("_since", "15")
            .expect_query_param("_expected", "42")
            .return_body(
                r#"{
                    "metadata": {},
                    "changes": [{
                        "id": "record-1",
                        "last_modified": 42,
                        "field": "after"
                    }, {
                        "id": "record-4",
                        "last_modified": 30
                    }, {
                        "id": "record-2",
                        "last_modified": 20,
                        "delete": true
                    }],
                    "timestamp": 42
                }"#,
            )
            .create_on(&mock_server);

        let res = client.sync(42).unwrap();
        assert_eq!(res.records.len(), 4);

        let record_1_idx = res
            .records
            .iter()
            .position(|r| r["id"].as_str().unwrap() == "record-1")
            .unwrap();
        let record_1 = &res.records[record_1_idx];
        assert_eq!(record_1["field"].as_str().unwrap(), "after");

        assert_eq!(1, get_changeset_mock_2.times_called());
        get_changeset_mock_2.delete();
    }

    #[test]
    fn test_record_fields() {
        let r = Record(json!({
            "id": "abc",
            "last_modified": 100,
            "foo": {"bar": 42},
            "pi": "3.14"
        }));

        assert_eq!(r.id(), "abc");
        assert_eq!(r.last_modified(), 100);
        assert_eq!(r.deleted(), false);

        // Access fields by index
        assert_eq!(r["pi"].as_str(), Some("3.14"));
        assert_eq!(r["foo"]["bar"].as_u64(), Some(42));
        assert_eq!(r["bar"], serde_json::Value::Null);

        // Or by get() as optional value
        assert_eq!(r.get("bar"), None);
        assert_eq!(r.get("pi").unwrap().as_str(), Some("3.14"));
        assert_eq!(r.get("pi").unwrap().as_f64(), None);
        assert_eq!(r.get("foo").unwrap().get("bar").unwrap().as_u64(), Some(42));

        let r = Record(json!({
            "id": "abc",
            "last_modified": 100,
            "deleted": true
        }));
        assert_eq!(r.deleted(), true);

        let r = Record(json!({
            "id": "abc",
            "last_modified": 100,
            "deleted": "foo"
        }));
        assert_eq!(r.deleted(), false);
    }
}<|MERGE_RESOLUTION|>--- conflicted
+++ resolved
@@ -312,39 +312,8 @@
         ClientBuilder::new()
     }
 
-<<<<<<< HEAD
     pub fn _storage_key(&self) -> String {
         format!("{}/{}:collection", self.bucket_name, self.collection_name)
-=======
-    fn _fetch_records_and_verify(
-        &mut self,
-        remote_timestamp: u64,
-    ) -> Result<Collection, ClientError> {
-        let changeset_response = get_changeset(
-            &self.server_url,
-            &self.bucket_name,
-            &self.collection_name,
-            Some(remote_timestamp),
-        )?;
-
-        let records = changeset_response
-            .changes
-            .iter()
-            .map(|v| Record::new(v.to_owned()))
-            .collect();
-
-        let collection = Collection {
-            bid: self.bucket_name.to_owned(),
-            cid: self.collection_name.to_owned(),
-            metadata: changeset_response.metadata,
-            records,
-            timestamp: changeset_response.timestamp,
-        };
-
-        self.verifier.verify(&collection)?;
-
-        Ok(collection)
->>>>>>> 0ffb0c58
     }
 
     /// Return the records stored locally.
@@ -377,14 +346,9 @@
     ///
     /// # Errors
     /// If an error occurs while fetching or verifying records, a [`ClientError`] is returned.
-<<<<<<< HEAD
-    pub fn get(&mut self) -> Result<Vec<KintoObject>, ClientError> {
+    pub fn get(&mut self) -> Result<Vec<Record>, ClientError> {
         let storage_key = self._storage_key();
 
-=======
-    pub fn get(&mut self) -> Result<Vec<Record>, ClientError> {
-        let storage_key = format!("{}/{}:collection", self.bucket_name, self.collection_name);
->>>>>>> 0ffb0c58
         debug!("Retrieve from storage with key={:?}", storage_key);
         let stored_bytes: Vec<u8> = self
             .storage
@@ -498,43 +462,32 @@
     }
 }
 
-fn merge_changes(
-    local_records: Vec<KintoObject>,
-    remote_changes: Vec<KintoObject>,
-) -> Vec<KintoObject> {
+fn merge_changes(local_records: Vec<Record>, remote_changes: Vec<KintoObject>) -> Vec<Record> {
     // Merge changes by record id and delete tombstones.
-    let mut local_by_id: HashMap<String, KintoObject> = local_records
+    let mut local_by_id: HashMap<String, Record> = local_records
         .into_iter()
-        .map(|record| (record["id"].to_string(), record))
+        .map(|record| (record.id().into(), record))
         .collect();
-    for change in remote_changes.into_iter().rev() {
-        let id = change["id"].to_string();
-        if change
-            .get("deleted")
-            .map(|v| v.as_bool())
-            .flatten()
-            .unwrap_or(false)
-        {
-            local_by_id.remove(&id);
+    for entry in remote_changes.into_iter().rev() {
+        let change = Record::new(entry);
+        let id = change.id();
+        if change.deleted() {
+            local_by_id.remove(id);
         } else {
-            local_by_id.insert(id, change);
+            local_by_id.insert(id.into(), change);
         }
     }
 
     local_by_id
         .values()
         .map(|v| v.to_owned())
-        .collect::<Vec<KintoObject>>()
+        .collect::<Vec<Record>>()
 }
 
 #[cfg(test)]
 mod tests {
     use super::signatures::{SignatureError, Verification};
-<<<<<<< HEAD
-    use super::{Client, ClientError, Collection, DummyStorage, MemoryStorage};
-=======
-    use super::{Client, ClientError, Collection, Record};
->>>>>>> 0ffb0c58
+    use super::{Client, ClientError, Collection, DummyStorage, MemoryStorage, Record};
     use env_logger;
     use httpmock::Method::GET;
     use httpmock::{Mock, MockServer};
@@ -567,19 +520,8 @@
         let _ = set_backend(&ReqwestBackend);
     }
 
-<<<<<<< HEAD
     fn mock_json() -> Mock {
         Mock::new()
-=======
-    fn test_get(
-        mock_server: &MockServer,
-        mut client: Client,
-        latest_change_response: &str,
-        records_response: &str,
-        expected_result: Result<Vec<Record>, ClientError>,
-    ) {
-        let mut get_latest_change_mock = Mock::new()
->>>>>>> 0ffb0c58
             .expect_method(GET)
             .return_status(200)
             .return_header("Content-Type", "application/json")
@@ -633,7 +575,7 @@
             bid: "main".to_owned(),
             cid: "search-config".to_owned(),
             metadata: json!({}),
-            records: vec![json!({})],
+            records: vec![Record(json!({}))],
             timestamp: 42,
         };
         let collection_bytes: Vec<u8> = serde_json::to_string(&collection).unwrap().into();
@@ -934,36 +876,11 @@
 
         let err = client.sync(42).unwrap_err();
 
-<<<<<<< HEAD
         assert_eq!(
             err,
             ClientError::VerificationError {
                 name: "x5u field not present in signature".to_owned()
             }
-=======
-        test_get(
-            &mock_server,
-            Client::builder()
-                .server_url(&mock_server_address)
-                .collection_name("url-classifier-skip-urls")
-                .verifier(Box::new(VerifierWithNoError {}))
-                .build(),
-            valid_latest_change_response,
-            r#"{
-                "metadata": {
-                    "data": "test"
-                },
-                "changes": [{
-                    "id": 1,
-                    "last_modified": 100
-                }],
-                "timestamp": 0
-            }"#,
-            Ok(vec![Record(json!({
-                "id": 1,
-                "last_modified": 100
-            }))]),
->>>>>>> 0ffb0c58
         );
 
         assert_eq!(1, get_changeset_mock.times_called());
@@ -1078,7 +995,7 @@
         let record_1_idx = res
             .records
             .iter()
-            .position(|r| r["id"].as_str().unwrap() == "record-1")
+            .position(|r| r.id() == "record-1")
             .unwrap();
         let record_1 = &res.records[record_1_idx];
         assert_eq!(record_1["field"].as_str().unwrap(), "after");
